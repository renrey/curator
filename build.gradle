<<<<<<< HEAD
// Establish version and status
ext.releaseVersion = '1.0.18'
=======
ext.releaseVersion = '1.1.18'
>>>>>>> a718c3ad
ext.githubProjectName = rootProject.name // Change if github project name is not the same as the root project's name

buildscript {
    repositories { mavenCentral() }
    apply from: file('gradle/buildscript.gradle'), to: buildscript 
}

allprojects {
    repositories { mavenCentral() }
}

apply from: file('gradle/convention.gradle')
apply from: file('gradle/maven.gradle')
//apply from: file('gradle/check.gradle')
//apply from: file('gradle/license.gradle')
//apply from: file('gradle/release.gradle')

apply plugin: 'idea'

subprojects {
    apply plugin: 'idea'

    // Closure to configure all the POM with extra info, common to all projects
    pom {
        project {
            url "https://github.com/Netflix/${rootProject.githubProjectName}"
            scm {
                connection "scm:git:git@github.com:Netflix/${rootProject.githubProjectName}.git"
                url "scm:git:git@github.com:Netflix/${rootProject.githubProjectName}.git"
                developerConnection "scm:git:git@github.com:Netflix/${rootProject.githubProjectName}.git"
            }
            issueManagement {
                system 'github'
                url "https://github.com/Netflix/${rootProject.githubProjectName}/issues"
            }
        }
    }

    group = "com.netflix.${githubProjectName}" // TEMPLATE: Set to organization of project

    dependencies {
        compile('org.apache.zookeeper:zookeeper:3.3.5')
        {
            exclude group: 'com.sun.jmx', module: 'jmxri'
            exclude group: 'com.sun.jdmk', module: 'jmxtools'
            exclude group: 'javax.jms', module: 'jms'

            // JLine pulls this in as a compile dependency, they have fixed it in future versions
            exclude group: 'junit', module: 'junit'
        }
        compile     'com.google.guava:guava:11.0.1'
        testCompile 'org.testng:testng:6.1.1'
        testCompile 'log4j:log4j:1.2.15'
    }
}

project(':curator-client')
{
    dependencies
    {
        compile 'org.slf4j:slf4j-api:1.6.4'
        // Original has commons-logging
        testCompile 'org.mockito:mockito-core:1.8.5'
        testCompile project(':curator-test')
    }
}

project(':curator-test')
{
    dependencies
    {
        compile 'org.javassist:javassist:3.15.0-GA'
        compile 'org.apache.commons:commons-math:2.2'
        compile 'org.slf4j:slf4j-api:1.6.4'
    }
}

project(':curator-framework')
{
    dependencies
    {
        compile project(':curator-client')
        testCompile project(':curator-test')
    }
}

project(':curator-recipes')
{
    dependencies
    {
        compile project(':curator-framework')
        testCompile 'org.mockito:mockito-core:1.8.5'
        testCompile project(':curator-test')
    }
}

project(':curator-x-zkclient-bridge')
{
    dependencies
    {
        compile project(':curator-client')
        compile project(':curator-framework')
        compile 'com.github.sgroschupf:zkclient:0.1'
        testCompile project(':curator-test')
        testCompile 'org.slf4j:slf4j-api:1.6.4'
        testCompile 'org.javassist:javassist:3.15.0-GA'
        testCompile 'commons-io:commons-io:1.4'
        testCompile 'org.mockito:mockito-core:1.8.0'
        testCompile 'junit:junit:4.7'
    }
}

project(':curator-x-discovery')
{
    dependencies
    {
        compile project(':curator-framework')
        compile 'org.codehaus.jackson:jackson-mapper-asl:1.9.2'
        testCompile project(':curator-test')
    }
}

project(':curator-x-discovery-server')
{
    dependencies
    {
        compile project(':curator-x-discovery')
        compile 'javax.ws.rs:jsr311-api:1.1.1'
        testCompile project(':curator-test')
        testCompile 'junit:junit-dep:4.10'
        testCompile 'javax.servlet:servlet-api:2.5'
        testCompile 'com.sun.jersey:jersey-server:1.11'
        testCompile 'com.sun.jersey:jersey-servlet:1.11'
        testCompile 'com.sun.jersey:jersey-client:1.11'
        testCompile 'com.sun.jersey:jersey-core:1.11'
        testCompile 'org.jboss.resteasy:resteasy-jaxrs:2.3.0.GA'
        testCompile 'org.mortbay.jetty:jetty:6.1.22'
    }
}<|MERGE_RESOLUTION|>--- conflicted
+++ resolved
@@ -1,9 +1,5 @@
-<<<<<<< HEAD
 // Establish version and status
-ext.releaseVersion = '1.0.18'
-=======
-ext.releaseVersion = '1.1.18'
->>>>>>> a718c3ad
+ext.releaseVersion = '1.0.19'
 ext.githubProjectName = rootProject.name // Change if github project name is not the same as the root project's name
 
 buildscript {
