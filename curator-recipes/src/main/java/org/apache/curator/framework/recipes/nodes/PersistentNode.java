--- conflicted
+++ resolved
@@ -61,12 +61,7 @@
 {
     private final AtomicReference<CountDownLatch> initialCreateLatch = new AtomicReference<CountDownLatch>(new CountDownLatch(1));
     private final Logger log = LoggerFactory.getLogger(getClass());
-<<<<<<< HEAD
     private final WatcherRemoveCuratorFramework client;
-    private final CreateModable<ACLBackgroundPathAndBytesable<String>> createMethod;
-=======
-    private final CuratorFramework client;
->>>>>>> 144977f8
     private final AtomicReference<String> nodePath = new AtomicReference<String>(null);
     private final String basePath;
     private final CreateMode mode;
