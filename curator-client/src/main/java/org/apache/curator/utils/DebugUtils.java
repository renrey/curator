/**
 * Licensed to the Apache Software Foundation (ASF) under one
 * or more contributor license agreements.  See the NOTICE file
 * distributed with this work for additional information
 * regarding copyright ownership.  The ASF licenses this file
 * to you under the Apache License, Version 2.0 (the
 * "License"); you may not use this file except in compliance
 * with the License.  You may obtain a copy of the License at
 *
 *   http://www.apache.org/licenses/LICENSE-2.0
 *
 * Unless required by applicable law or agreed to in writing,
 * software distributed under the License is distributed on an
 * "AS IS" BASIS, WITHOUT WARRANTIES OR CONDITIONS OF ANY
 * KIND, either express or implied.  See the License for the
 * specific language governing permissions and limitations
 * under the License.
 */
package org.apache.curator.utils;

public class DebugUtils
{
    public static final String          PROPERTY_LOG_EVENTS = "curator-log-events";
    public static final String          PROPERTY_DONT_LOG_CONNECTION_ISSUES = "curator-dont-log-connection-problems";
    public static final String          PROPERTY_LOG_ONLY_FIRST_CONNECTION_ISSUE_AS_ERROR_LEVEL = "curator-log-only-first-connection-issue-as-error-level";
<<<<<<< HEAD
    public static final String          PROPERTY_RETRY_FAILED_TESTS = "curator-retry-failed-tests";
=======
    public static final String          PROPERTY_REMOVE_WATCHERS_IN_FOREGROUND = "curator-remove-watchers-in-foreground";
>>>>>>> f0a09db4

    private DebugUtils()
    {
    }
}<|MERGE_RESOLUTION|>--- conflicted
+++ resolved
@@ -23,11 +23,8 @@
     public static final String          PROPERTY_LOG_EVENTS = "curator-log-events";
     public static final String          PROPERTY_DONT_LOG_CONNECTION_ISSUES = "curator-dont-log-connection-problems";
     public static final String          PROPERTY_LOG_ONLY_FIRST_CONNECTION_ISSUE_AS_ERROR_LEVEL = "curator-log-only-first-connection-issue-as-error-level";
-<<<<<<< HEAD
+    public static final String          PROPERTY_REMOVE_WATCHERS_IN_FOREGROUND = "curator-remove-watchers-in-foreground";
     public static final String          PROPERTY_RETRY_FAILED_TESTS = "curator-retry-failed-tests";
-=======
-    public static final String          PROPERTY_REMOVE_WATCHERS_IN_FOREGROUND = "curator-remove-watchers-in-foreground";
->>>>>>> f0a09db4
 
     private DebugUtils()
     {
